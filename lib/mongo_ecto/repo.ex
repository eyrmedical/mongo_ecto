--- conflicted
+++ resolved
@@ -435,12 +435,8 @@
         %BSON.ObjectId{value: binary_id}
     end
 
-<<<<<<< HEAD
-
-    # Query mongo for data
-=======
+
     # Query mongo for data.
->>>>>>> 8187e988
     @spec query(String.t, mongo_query, mongo_options) :: [map()]
     defp query(collection_name, query, options) do
         mongo_cursor = Mongo.find(MongoEcto, collection_name, normalise_query_map(query), options)
@@ -448,8 +444,7 @@
         |> Enum.to_list
     end
 
-<<<<<<< HEAD
-=======
+
     # Normalise query to fit MongoDb.
     @spec normalise_query_map(mongo_query) :: mongo_query
     defp normalise_query_map(query) do
@@ -474,7 +469,7 @@
         Map.put acc, key, value
     end
     
->>>>>>> 8187e988
+
 
     # Ensure that returned map() record is the struct of the schema type.
     @spec cursor_record_to_struct(mongo_schema, map(), mongo_preload) :: mongo_record
@@ -500,11 +495,7 @@
 
     # Convert schema types to specific mongo type
     @spec get_foreign_keys(mongo_record) :: [atom()]
-<<<<<<< HEAD
-    defp get_foreign_keys(%{__struct__: schema} = _record) do
-=======
     defp get_foreign_keys(%{__struct__: schema}) do
->>>>>>> 8187e988
         schema.__schema__(:associations)|> Enum.reduce([], fn(assoc, acc) ->
             case schema.__schema__(:association, assoc) do
                 %Ecto.Association.BelongsTo{owner_key: key} -> [key|acc]
